--- conflicted
+++ resolved
@@ -5,7 +5,6 @@
 import unittest
 
 from expecttest import TestCase
-import pytest
 import torch
 
 import helion
@@ -389,32 +388,6 @@
         torch.testing.assert_close(result, torch.sin(args[0]))
         self.assertExpectedInline(code, """""")
 
-<<<<<<< HEAD
-    def test_multiple_for_loop_1d(self):
-        @helion.kernel
-        def addToBoth(a, b, c):
-            x0, c0 = a
-            x1, c1 = b
-            x2, c2 = c
-            for tile in hl.tile(x0.size()):
-                x0[tile] += c0
-            for tile in hl.tile(x1.size()):
-                x1[tile] += c1
-            for tile in hl.tile(x2.size()):
-                x2[tile] += c2
-            return x0, x1, x2
-
-        constants = [2, 4, 8]
-        args = [(torch.ones(5, device=DEVICE), constants[i]) for i in range(3)]
-        eager_results = [t + c for t, c in args]
-
-        code, compiled_result = code_and_output(addToBoth, args)
-
-        assert isinstance(compiled_result, tuple)
-        for e, c in zip(eager_results, compiled_result, strict=False):
-            torch.testing.assert_close(e, c)
-
-=======
     def test_three_level_matmul(self):
         @helion.kernel(static_shapes=True)
         def matmul(x: torch.Tensor, y: torch.Tensor) -> torch.Tensor:
@@ -440,104 +413,16 @@
         torch.testing.assert_close(
             result, functools.reduce(torch.matmul, args), atol=1e-1, rtol=1e-2
         )
->>>>>>> e6b207f8
-        self.assertExpectedInline(
-            code,
-            """\
-from __future__ import annotations
-
-<<<<<<< HEAD
-=======
-import torch
->>>>>>> e6b207f8
-import triton
-import triton.language as tl
-
-@triton.jit
-<<<<<<< HEAD
-def _addToBoth_kernel(x0, x1, x2, x0_size_0, x1_size_0, x2_size_0, x0_stride_0, x1_stride_0, x2_stride_0, c0, c1, c2, _BLOCK_SIZE_0: tl.constexpr, _BLOCK_SIZE_1: tl.constexpr, _BLOCK_SIZE_2: tl.constexpr):
-    pid_shared = tl.program_id(0)
-    if pid_shared < tl.cdiv(x0_size_0, _BLOCK_SIZE_0):
-        offset_0 = pid_shared * _BLOCK_SIZE_0
-        indices_0 = offset_0 + tl.arange(0, _BLOCK_SIZE_0).to(tl.int32)
-        mask_0 = indices_0 < x0_size_0
-        load = tl.load(x0 + indices_0 * x0_stride_0, mask_0, other=0)
-        v_0 = c0.to(tl.float32)
-        v_1 = load + v_0
-        tl.store(x0 + indices_0 * x0_stride_0, v_1, mask_0)
-    elif pid_shared < tl.cdiv(x0_size_0, _BLOCK_SIZE_0) + tl.cdiv(x1_size_0, _BLOCK_SIZE_1):
-        pid_shared -= tl.cdiv(x0_size_0, _BLOCK_SIZE_0)
-        offset_1 = pid_shared * _BLOCK_SIZE_1
-        indices_1 = offset_1 + tl.arange(0, _BLOCK_SIZE_1).to(tl.int32)
-        mask_1 = indices_1 < x1_size_0
-        load_1 = tl.load(x1 + indices_1 * x1_stride_0, mask_1, other=0)
-        v_2 = c1.to(tl.float32)
-        v_3 = load_1 + v_2
-        tl.store(x1 + indices_1 * x1_stride_0, v_3, mask_1)
-    else:
-        pid_shared -= tl.cdiv(x0_size_0, _BLOCK_SIZE_0) + tl.cdiv(x1_size_0, _BLOCK_SIZE_1)
-        offset_2 = pid_shared * _BLOCK_SIZE_2
-        indices_2 = offset_2 + tl.arange(0, _BLOCK_SIZE_2).to(tl.int32)
-        mask_2 = indices_2 < x2_size_0
-        load_2 = tl.load(x2 + indices_2 * x2_stride_0, mask_2, other=0)
-        v_4 = c2.to(tl.float32)
-        v_5 = load_2 + v_4
-        tl.store(x2 + indices_2 * x2_stride_0, v_5, mask_2)
-
-def addToBoth(a, b, c):
-    x0, c0 = a
-    x1, c1 = b
-    x2, c2 = c
-    _BLOCK_SIZE_0 = 8
-    _BLOCK_SIZE_1 = 8
-    _BLOCK_SIZE_2 = 8
-    _addToBoth_kernel[triton.cdiv(x0.size(0), _BLOCK_SIZE_0) + triton.cdiv(x1.size(0), _BLOCK_SIZE_1) + triton.cdiv(x2.size(0), _BLOCK_SIZE_2),](x0, x1, x2, x0.size(0), x1.size(0), x2.size(0), x0.stride(0), x1.stride(0), x2.stride(0), c0, c1, c2, _BLOCK_SIZE_0, _BLOCK_SIZE_1, _BLOCK_SIZE_2, num_warps=4, num_stages=3)
-    return (x0, x1, x2)
-
-def _addToBoth_make_precompiler(a, b, c):
-    x0, c0 = a
-    x1, c1 = b
-    x2, c2 = c
-    _BLOCK_SIZE_0 = 8
-    _BLOCK_SIZE_1 = 8
-    _BLOCK_SIZE_2 = 8
-    from helion.runtime.precompile_shim import make_precompiler
-    return make_precompiler(_addToBoth_kernel)(x0, x1, x2, x0.size(0), x1.size(0), x2.size(0), x0.stride(0), x1.stride(0), x2.stride(0), c0, c1, c2, _BLOCK_SIZE_0, _BLOCK_SIZE_1, _BLOCK_SIZE_2, num_warps=4, num_stages=3)""",
-        )
-
-    def test_multiple_for_loop_2d(self):
-        @helion.kernel
-        def addToBoth(a, b, c):
-            x0, c0 = a
-            x1, c1 = b
-            x2, c2 = c
-
-            a_n, a_m = x0.shape
-            b_n, b_m = x1.shape
-            c_n, c_m = x2.shape
-
-            for tile_n in hl.tile(a_n):
-                for tile_m in hl.tile(a_m):
-                    x0[tile_n, tile_m] += c0
-            for tile_n in hl.tile(b_n):
-                for tile_m in hl.tile(b_m):
-                    x1[tile_n, tile_m] += c1
-            for tile_n in hl.tile(c_n):
-                for tile_m in hl.tile(c_m):
-                    x2[tile_n, tile_m] += c2
-            return x0, x1, x2
-
-        constants = [2, 4, 8]
-        args = [(torch.ones(5, 10, device=DEVICE), constants[i]) for i in range(3)]
-        eager_results = [t + c for t, c in args]
-
-        code, compiled_result = code_and_output(addToBoth, args)
-
-        assert isinstance(compiled_result, tuple)
-        for e, c in zip(eager_results, compiled_result, strict=False):
-            torch.testing.assert_close(e, c)
-
-=======
+        self.assertExpectedInline(
+            code,
+            """\
+from __future__ import annotations
+
+import torch
+import triton
+import triton.language as tl
+
+@triton.jit
 def _matmul_kernel(x, y, out, _BLOCK_SIZE_0: tl.constexpr, _BLOCK_SIZE_1: tl.constexpr, _BLOCK_SIZE_2: tl.constexpr):
     pid_0 = tl.program_id(0)
     offset_0 = pid_0 * _BLOCK_SIZE_0
@@ -667,133 +552,16 @@
             grid_1d, args, block_sizes=[16, 16, 16], indexing="block_ptr"
         )
         torch.testing.assert_close(result, grid_1d_pytorch(args[0], args[1]))
->>>>>>> e6b207f8
-        self.assertExpectedInline(
-            code,
-            """\
-from __future__ import annotations
-
-<<<<<<< HEAD
-=======
-import torch
->>>>>>> e6b207f8
-import triton
-import triton.language as tl
-
-@triton.jit
-<<<<<<< HEAD
-def _addToBoth_kernel(x0, x1, x2, x0_stride_0, x0_stride_1, x1_stride_0, x1_stride_1, x2_stride_0, x2_stride_1, a_n, a_m, c0, b_n, b_m, c1, c_n, c_m, c2, _BLOCK_SIZE_0: tl.constexpr, _BLOCK_SIZE_1: tl.constexpr, _BLOCK_SIZE_2: tl.constexpr, _BLOCK_SIZE_3: tl.constexpr, _BLOCK_SIZE_4: tl.constexpr, _BLOCK_SIZE_5: tl.constexpr):
-    pid_shared = tl.program_id(0)
-    if pid_shared < tl.cdiv(a_n, _BLOCK_SIZE_0):
-        offset_0 = pid_shared * _BLOCK_SIZE_0
-        indices_0 = offset_0 + tl.arange(0, _BLOCK_SIZE_0).to(tl.int32)
-        mask_0 = indices_0 < a_n
-        for offset_1 in range(0, a_m, _BLOCK_SIZE_1):
-            indices_1 = offset_1 + tl.arange(0, _BLOCK_SIZE_1).to(tl.int32)
-            mask_1 = indices_1 < a_m
-            load = tl.load(x0 + (indices_0[:, None] * x0_stride_0 + indices_1[None, :] * x0_stride_1), mask_0[:, None] & mask_1[None, :], other=0)
-            v_0 = c0.to(tl.float32)
-            v_1 = load + v_0
-            tl.store(x0 + (indices_0[:, None] * x0_stride_0 + indices_1[None, :] * x0_stride_1), v_1, mask_0[:, None] & mask_1[None, :])
-    elif pid_shared < tl.cdiv(a_n, _BLOCK_SIZE_0) + tl.cdiv(b_n, _BLOCK_SIZE_2):
-        pid_shared -= tl.cdiv(a_n, _BLOCK_SIZE_0)
-        offset_2 = pid_shared * _BLOCK_SIZE_2
-        indices_2 = offset_2 + tl.arange(0, _BLOCK_SIZE_2).to(tl.int32)
-        mask_2 = indices_2 < b_n
-        for offset_3 in range(0, b_m, _BLOCK_SIZE_3):
-            indices_3 = offset_3 + tl.arange(0, _BLOCK_SIZE_3).to(tl.int32)
-            mask_3 = indices_3 < b_m
-            load_1 = tl.load(x1 + (indices_2[:, None] * x1_stride_0 + indices_3[None, :] * x1_stride_1), mask_2[:, None] & mask_3[None, :], other=0)
-            v_2 = c1.to(tl.float32)
-            v_3 = load_1 + v_2
-            tl.store(x1 + (indices_2[:, None] * x1_stride_0 + indices_3[None, :] * x1_stride_1), v_3, mask_2[:, None] & mask_3[None, :])
-    else:
-        pid_shared -= tl.cdiv(a_n, _BLOCK_SIZE_0) + tl.cdiv(b_n, _BLOCK_SIZE_2)
-        offset_4 = pid_shared * _BLOCK_SIZE_4
-        indices_4 = offset_4 + tl.arange(0, _BLOCK_SIZE_4).to(tl.int32)
-        mask_4 = indices_4 < c_n
-        for offset_5 in range(0, c_m, _BLOCK_SIZE_5):
-            indices_5 = offset_5 + tl.arange(0, _BLOCK_SIZE_5).to(tl.int32)
-            mask_5 = indices_5 < c_m
-            load_2 = tl.load(x2 + (indices_4[:, None] * x2_stride_0 + indices_5[None, :] * x2_stride_1), mask_4[:, None] & mask_5[None, :], other=0)
-            v_4 = c2.to(tl.float32)
-            v_5 = load_2 + v_4
-            tl.store(x2 + (indices_4[:, None] * x2_stride_0 + indices_5[None, :] * x2_stride_1), v_5, mask_4[:, None] & mask_5[None, :])
-
-def addToBoth(a, b, c):
-    x0, c0 = a
-    x1, c1 = b
-    x2, c2 = c
-    a_n, a_m = x0.shape
-    b_n, b_m = x1.shape
-    c_n, c_m = x2.shape
-    _BLOCK_SIZE_0 = 8
-    _BLOCK_SIZE_1 = 16
-    _BLOCK_SIZE_2 = 8
-    _BLOCK_SIZE_3 = 16
-    _BLOCK_SIZE_4 = 8
-    _BLOCK_SIZE_5 = 16
-    _addToBoth_kernel[triton.cdiv(a_n, _BLOCK_SIZE_0) + triton.cdiv(b_n, _BLOCK_SIZE_2) + triton.cdiv(c_n, _BLOCK_SIZE_4),](x0, x1, x2, x0.stride(0), x0.stride(1), x1.stride(0), x1.stride(1), x2.stride(0), x2.stride(1), a_n, a_m, c0, b_n, b_m, c1, c_n, c_m, c2, _BLOCK_SIZE_0, _BLOCK_SIZE_1, _BLOCK_SIZE_2, _BLOCK_SIZE_3, _BLOCK_SIZE_4, _BLOCK_SIZE_5, num_warps=4, num_stages=3)
-    return (x0, x1, x2)
-
-def _addToBoth_make_precompiler(a, b, c):
-    x0, c0 = a
-    x1, c1 = b
-    x2, c2 = c
-    a_n, a_m = x0.shape
-    b_n, b_m = x1.shape
-    c_n, c_m = x2.shape
-    _BLOCK_SIZE_0 = 8
-    _BLOCK_SIZE_1 = 16
-    _BLOCK_SIZE_2 = 8
-    _BLOCK_SIZE_3 = 16
-    _BLOCK_SIZE_4 = 8
-    _BLOCK_SIZE_5 = 16
-    from helion.runtime.precompile_shim import make_precompiler
-    return make_precompiler(_addToBoth_kernel)(x0, x1, x2, x0.stride(0), x0.stride(1), x1.stride(0), x1.stride(1), x2.stride(0), x2.stride(1), a_n, a_m, c0, b_n, b_m, c1, c_n, c_m, c2, _BLOCK_SIZE_0, _BLOCK_SIZE_1, _BLOCK_SIZE_2, _BLOCK_SIZE_3, _BLOCK_SIZE_4, _BLOCK_SIZE_5, num_warps=4, num_stages=3)""",
-        )
-
-    def test_multiple_for_loop_2d_multiple_tile(self):
-        @helion.kernel
-        def addToBoth(a, b, c):
-            x0, c0 = a
-            x1, c1 = b
-            x2, c2 = c
-
-            a_n, a_m = x0.shape
-            b_n, b_m = x1.shape
-            c_n, c_m = x2.shape
-
-            for tile_n, tile_m in hl.tile([a_n, a_m]):
-                x0[tile_n, tile_m] += c0
-            for tile_n, tile_m in hl.tile([b_n, b_m]):
-                x1[tile_n, tile_m] += c1
-            for tile_n, tile_m in hl.tile([c_n, c_m]):
-                x2[tile_n, tile_m] += c2
-            return x0, x1, x2
-
-        constants = [2, 4, 8]
-        args = [(torch.ones(5, 10, device=DEVICE), constants[i]) for i in range(3)]
-        eager_results = [t + c for t, c in args]  # noqa: F841
-
-        with pytest.raises(
-            expected_exception=helion.exc.MultipleDeviceLoopBlocks,
-            match="Multiple blocks for multiple top level grid loops are not yet allowed. Support for this may be added in the future.",
-        ):
-            code, compiled_result = code_and_output(addToBoth, args)
-
-        # TODO(oulgen): Support this
-        """
-        classert isinstance(compiled_result, tuple)
-        for e, c in zip(eager_results, compiled_result, strict=False):
-            torch.testing.assert_close(e, c)
-
-        self.assertExpectedInline(
-            code,
-            ,
-        )
-        """
-=======
+        self.assertExpectedInline(
+            code,
+            """\
+from __future__ import annotations
+
+import torch
+import triton
+import triton.language as tl
+
+@triton.jit
 def _grid_1d_kernel(x, y, out, _BLOCK_SIZE_2: tl.constexpr, _BLOCK_SIZE_1: tl.constexpr, _BLOCK_SIZE_3: tl.constexpr):
     pid_0 = tl.program_id(0)
     offset_0 = pid_0
@@ -1512,7 +1280,325 @@
     from helion.runtime.precompile_shim import make_precompiler
     return make_precompiler(_fn_kernel)(x, out, out.size(0), out.size(1), x.size(0), x.size(1), out.stride(0), out.stride(1), x.stride(0), x.stride(1), _BLOCK_SIZE_0, _BLOCK_SIZE_1, num_warps=4, num_stages=3)""",
         )
->>>>>>> e6b207f8
+
+    def test_multiple_for_loop_1d(self):
+        @helion.kernel
+        def addToBoth(a, b, c):
+            x0, c0 = a
+            x1, c1 = b
+            x2, c2 = c
+            for tile in hl.tile(x0.size()):
+                x0[tile] += c0
+            for tile in hl.tile(x1.size()):
+                x1[tile] += c1
+            for tile in hl.tile(x2.size()):
+                x2[tile] += c2
+            return x0, x1, x2
+
+        constants = [2, 4, 8]
+        args = [(torch.ones(5, device=DEVICE), constants[i]) for i in range(3)]
+        eager_results = [t + c for t, c in args]
+
+        code, compiled_result = code_and_output(addToBoth, args)
+
+        assert isinstance(compiled_result, tuple)
+        for e, c in zip(eager_results, compiled_result, strict=False):
+            torch.testing.assert_close(e, c)
+
+        self.assertExpectedInline(
+            code,
+            """\
+from __future__ import annotations
+
+import triton
+import triton.language as tl
+
+@triton.jit
+def _addToBoth_kernel(x0, x1, x2, x0_size_0, x1_size_0, x2_size_0, x0_stride_0, x1_stride_0, x2_stride_0, c0, c1, c2, _BLOCK_SIZE_0: tl.constexpr, _BLOCK_SIZE_1: tl.constexpr, _BLOCK_SIZE_2: tl.constexpr):
+    pid_shared = tl.program_id(0)
+    if pid_shared < tl.cdiv(x0_size_0, _BLOCK_SIZE_0):
+        pid_0 = pid_shared
+        offset_0 = pid_0 * _BLOCK_SIZE_0
+        indices_0 = (offset_0 + tl.arange(0, _BLOCK_SIZE_0)).to(tl.int32)
+        mask_0 = indices_0 < x0_size_0
+        load = tl.load(x0 + indices_0 * x0_stride_0, mask_0, other=0)
+        v_0 = c0.to(tl.float32)
+        v_1 = load + v_0
+        tl.store(x0 + indices_0 * x0_stride_0, v_1, mask_0)
+    elif pid_shared < tl.cdiv(x0_size_0, _BLOCK_SIZE_0) + tl.cdiv(x1_size_0, _BLOCK_SIZE_1):
+        pid_shared -= tl.cdiv(x0_size_0, _BLOCK_SIZE_0)
+        pid_1 = pid_shared
+        offset_1 = pid_1 * _BLOCK_SIZE_1
+        indices_1 = (offset_1 + tl.arange(0, _BLOCK_SIZE_1)).to(tl.int32)
+        mask_1 = indices_1 < x1_size_0
+        load_1 = tl.load(x1 + indices_1 * x1_stride_0, mask_1, other=0)
+        v_2 = c1.to(tl.float32)
+        v_3 = load_1 + v_2
+        tl.store(x1 + indices_1 * x1_stride_0, v_3, mask_1)
+    else:
+        pid_shared -= tl.cdiv(x0_size_0, _BLOCK_SIZE_0) + tl.cdiv(x1_size_0, _BLOCK_SIZE_1)
+        pid_2 = pid_shared
+        offset_2 = pid_2 * _BLOCK_SIZE_2
+        indices_2 = (offset_2 + tl.arange(0, _BLOCK_SIZE_2)).to(tl.int32)
+        mask_2 = indices_2 < x2_size_0
+        load_2 = tl.load(x2 + indices_2 * x2_stride_0, mask_2, other=0)
+        v_4 = c2.to(tl.float32)
+        v_5 = load_2 + v_4
+        tl.store(x2 + indices_2 * x2_stride_0, v_5, mask_2)
+
+def addToBoth(a, b, c):
+    x0, c0 = a
+    x1, c1 = b
+    x2, c2 = c
+    _BLOCK_SIZE_0 = 8
+    _BLOCK_SIZE_1 = 8
+    _BLOCK_SIZE_2 = 8
+    _addToBoth_kernel[triton.cdiv(x0.size(0), _BLOCK_SIZE_0) + triton.cdiv(x1.size(0), _BLOCK_SIZE_1) + triton.cdiv(x2.size(0), _BLOCK_SIZE_2),](x0, x1, x2, x0.size(0), x1.size(0), x2.size(0), x0.stride(0), x1.stride(0), x2.stride(0), c0, c1, c2, _BLOCK_SIZE_0, _BLOCK_SIZE_1, _BLOCK_SIZE_2, num_warps=4, num_stages=3)
+    return (x0, x1, x2)
+
+def _addToBoth_make_precompiler(a, b, c):
+    x0, c0 = a
+    x1, c1 = b
+    x2, c2 = c
+    _BLOCK_SIZE_0 = 8
+    _BLOCK_SIZE_1 = 8
+    _BLOCK_SIZE_2 = 8
+    from helion.runtime.precompile_shim import make_precompiler
+    return make_precompiler(_addToBoth_kernel)(x0, x1, x2, x0.size(0), x1.size(0), x2.size(0), x0.stride(0), x1.stride(0), x2.stride(0), c0, c1, c2, _BLOCK_SIZE_0, _BLOCK_SIZE_1, _BLOCK_SIZE_2, num_warps=4, num_stages=3)""",
+        )
+
+    def test_multiple_for_loop_2d(self):
+        @helion.kernel
+        def addToBoth(a, b, c):
+            x0, c0 = a
+            x1, c1 = b
+            x2, c2 = c
+
+            a_n, a_m = x0.shape
+            b_n, b_m = x1.shape
+            c_n, c_m = x2.shape
+
+            for tile_n in hl.tile(a_n):
+                for tile_m in hl.tile(a_m):
+                    x0[tile_n, tile_m] += c0
+            for tile_n in hl.tile(b_n):
+                for tile_m in hl.tile(b_m):
+                    x1[tile_n, tile_m] += c1
+            for tile_n in hl.tile(c_n):
+                for tile_m in hl.tile(c_m):
+                    x2[tile_n, tile_m] += c2
+            return x0, x1, x2
+
+        constants = [2, 4, 8]
+        args = [(torch.ones(5, 10, device=DEVICE), constants[i]) for i in range(3)]
+        eager_results = [t + c for t, c in args]
+
+        code, compiled_result = code_and_output(addToBoth, args)
+
+        assert isinstance(compiled_result, tuple)
+        for e, c in zip(eager_results, compiled_result, strict=False):
+            torch.testing.assert_close(e, c)
+
+        self.assertExpectedInline(
+            code,
+            """\
+from __future__ import annotations
+
+import triton
+import triton.language as tl
+
+@triton.jit
+def _addToBoth_kernel(x0, x1, x2, x0_stride_0, x0_stride_1, x1_stride_0, x1_stride_1, x2_stride_0, x2_stride_1, a_n, a_m, c0, b_n, b_m, c1, c_n, c_m, c2, _BLOCK_SIZE_0: tl.constexpr, _BLOCK_SIZE_1: tl.constexpr, _BLOCK_SIZE_2: tl.constexpr, _BLOCK_SIZE_3: tl.constexpr, _BLOCK_SIZE_4: tl.constexpr, _BLOCK_SIZE_5: tl.constexpr):
+    pid_shared = tl.program_id(0)
+    if pid_shared < tl.cdiv(a_n, _BLOCK_SIZE_0):
+        pid_0 = pid_shared
+        offset_0 = pid_0 * _BLOCK_SIZE_0
+        indices_0 = (offset_0 + tl.arange(0, _BLOCK_SIZE_0)).to(tl.int32)
+        mask_0 = indices_0 < a_n
+        for offset_1 in range(0, a_m.to(tl.int32), _BLOCK_SIZE_1):
+            indices_1 = offset_1 + tl.arange(0, _BLOCK_SIZE_1).to(tl.int32)
+            mask_1 = indices_1 < a_m
+            load = tl.load(x0 + (indices_0[:, None] * x0_stride_0 + indices_1[None, :] * x0_stride_1), mask_0[:, None] & mask_1[None, :], other=0)
+            v_0 = c0.to(tl.float32)
+            v_1 = load + v_0
+            tl.store(x0 + (indices_0[:, None] * x0_stride_0 + indices_1[None, :] * x0_stride_1), v_1, mask_0[:, None] & mask_1[None, :])
+    elif pid_shared < tl.cdiv(a_n, _BLOCK_SIZE_0) + tl.cdiv(b_n, _BLOCK_SIZE_2):
+        pid_shared -= tl.cdiv(a_n, _BLOCK_SIZE_0)
+        pid_1 = pid_shared
+        offset_2 = pid_1 * _BLOCK_SIZE_2
+        indices_2 = (offset_2 + tl.arange(0, _BLOCK_SIZE_2)).to(tl.int32)
+        mask_2 = indices_2 < b_n
+        for offset_3 in range(0, b_m.to(tl.int32), _BLOCK_SIZE_3):
+            indices_3 = offset_3 + tl.arange(0, _BLOCK_SIZE_3).to(tl.int32)
+            mask_3 = indices_3 < b_m
+            load_1 = tl.load(x1 + (indices_2[:, None] * x1_stride_0 + indices_3[None, :] * x1_stride_1), mask_2[:, None] & mask_3[None, :], other=0)
+            v_2 = c1.to(tl.float32)
+            v_3 = load_1 + v_2
+            tl.store(x1 + (indices_2[:, None] * x1_stride_0 + indices_3[None, :] * x1_stride_1), v_3, mask_2[:, None] & mask_3[None, :])
+    else:
+        pid_shared -= tl.cdiv(a_n, _BLOCK_SIZE_0) + tl.cdiv(b_n, _BLOCK_SIZE_2)
+        pid_2 = pid_shared
+        offset_4 = pid_2 * _BLOCK_SIZE_4
+        indices_4 = (offset_4 + tl.arange(0, _BLOCK_SIZE_4)).to(tl.int32)
+        mask_4 = indices_4 < c_n
+        for offset_5 in range(0, c_m.to(tl.int32), _BLOCK_SIZE_5):
+            indices_5 = offset_5 + tl.arange(0, _BLOCK_SIZE_5).to(tl.int32)
+            mask_5 = indices_5 < c_m
+            load_2 = tl.load(x2 + (indices_4[:, None] * x2_stride_0 + indices_5[None, :] * x2_stride_1), mask_4[:, None] & mask_5[None, :], other=0)
+            v_4 = c2.to(tl.float32)
+            v_5 = load_2 + v_4
+            tl.store(x2 + (indices_4[:, None] * x2_stride_0 + indices_5[None, :] * x2_stride_1), v_5, mask_4[:, None] & mask_5[None, :])
+
+def addToBoth(a, b, c):
+    x0, c0 = a
+    x1, c1 = b
+    x2, c2 = c
+    a_n, a_m = x0.shape
+    b_n, b_m = x1.shape
+    c_n, c_m = x2.shape
+    _BLOCK_SIZE_0 = 8
+    _BLOCK_SIZE_1 = 16
+    _BLOCK_SIZE_2 = 8
+    _BLOCK_SIZE_3 = 16
+    _BLOCK_SIZE_4 = 8
+    _BLOCK_SIZE_5 = 16
+    _addToBoth_kernel[triton.cdiv(a_n, _BLOCK_SIZE_0) + triton.cdiv(b_n, _BLOCK_SIZE_2) + triton.cdiv(c_n, _BLOCK_SIZE_4),](x0, x1, x2, x0.stride(0), x0.stride(1), x1.stride(0), x1.stride(1), x2.stride(0), x2.stride(1), a_n, a_m, c0, b_n, b_m, c1, c_n, c_m, c2, _BLOCK_SIZE_0, _BLOCK_SIZE_1, _BLOCK_SIZE_2, _BLOCK_SIZE_3, _BLOCK_SIZE_4, _BLOCK_SIZE_5, num_warps=4, num_stages=3)
+    return (x0, x1, x2)
+
+def _addToBoth_make_precompiler(a, b, c):
+    x0, c0 = a
+    x1, c1 = b
+    x2, c2 = c
+    a_n, a_m = x0.shape
+    b_n, b_m = x1.shape
+    c_n, c_m = x2.shape
+    _BLOCK_SIZE_0 = 8
+    _BLOCK_SIZE_1 = 16
+    _BLOCK_SIZE_2 = 8
+    _BLOCK_SIZE_3 = 16
+    _BLOCK_SIZE_4 = 8
+    _BLOCK_SIZE_5 = 16
+    from helion.runtime.precompile_shim import make_precompiler
+    return make_precompiler(_addToBoth_kernel)(x0, x1, x2, x0.stride(0), x0.stride(1), x1.stride(0), x1.stride(1), x2.stride(0), x2.stride(1), a_n, a_m, c0, b_n, b_m, c1, c_n, c_m, c2, _BLOCK_SIZE_0, _BLOCK_SIZE_1, _BLOCK_SIZE_2, _BLOCK_SIZE_3, _BLOCK_SIZE_4, _BLOCK_SIZE_5, num_warps=4, num_stages=3)""",
+        )
+
+    def test_multiple_for_loop_2d_multiple_tile(self):
+        @helion.kernel
+        def addToBoth(a, b, c):
+            x0, c0 = a
+            x1, c1 = b
+            x2, c2 = c
+
+            a_n, a_m = x0.shape
+            b_n, b_m = x1.shape
+            c_n, c_m = x2.shape
+
+            for tile_n, tile_m in hl.tile([a_n, a_m]):
+                x0[tile_n, tile_m] += c0
+            for tile_n, tile_m in hl.tile([b_n, b_m]):
+                x1[tile_n, tile_m] += c1
+            for tile_n, tile_m in hl.tile([c_n, c_m]):
+                x2[tile_n, tile_m] += c2
+            return x0, x1, x2
+
+        constants = [2, 4, 8]
+        args = [(torch.ones(5, 10, device=DEVICE), constants[i]) for i in range(3)]
+        eager_results = [t + c for t, c in args]
+
+        code, compiled_result = code_and_output(addToBoth, args)
+
+        assert isinstance(compiled_result, tuple)
+        for e, c in zip(eager_results, compiled_result, strict=False):
+            torch.testing.assert_close(e, c)
+
+        self.assertExpectedInline(
+            code,
+            """\
+from __future__ import annotations
+
+import triton
+import triton.language as tl
+
+@triton.jit
+def _addToBoth_kernel(x0, x1, x2, x0_stride_0, x0_stride_1, x1_stride_0, x1_stride_1, x2_stride_0, x2_stride_1, a_n, a_m, c0, b_n, b_m, c1, c_n, c_m, c2, _BLOCK_SIZE_0: tl.constexpr, _BLOCK_SIZE_1: tl.constexpr, _BLOCK_SIZE_2: tl.constexpr, _BLOCK_SIZE_3: tl.constexpr, _BLOCK_SIZE_4: tl.constexpr, _BLOCK_SIZE_5: tl.constexpr):
+    pid_shared = tl.program_id(0)
+    if pid_shared < tl.cdiv(a_n, _BLOCK_SIZE_0) * tl.cdiv(a_m, _BLOCK_SIZE_1):
+        num_blocks_0 = tl.cdiv(a_n, _BLOCK_SIZE_0)
+        pid_0 = pid_shared % num_blocks_0
+        pid_1 = pid_shared // num_blocks_0
+        offset_0 = pid_0 * _BLOCK_SIZE_0
+        indices_0 = (offset_0 + tl.arange(0, _BLOCK_SIZE_0)).to(tl.int32)
+        mask_0 = indices_0 < a_n
+        offset_1 = pid_1 * _BLOCK_SIZE_1
+        indices_1 = (offset_1 + tl.arange(0, _BLOCK_SIZE_1)).to(tl.int32)
+        mask_1 = indices_1 < a_m
+        load = tl.load(x0 + (indices_0[:, None] * x0_stride_0 + indices_1[None, :] * x0_stride_1), mask_0[:, None] & mask_1[None, :], other=0)
+        v_0 = c0.to(tl.float32)
+        v_1 = load + v_0
+        tl.store(x0 + (indices_0[:, None] * x0_stride_0 + indices_1[None, :] * x0_stride_1), v_1, mask_0[:, None] & mask_1[None, :])
+    elif pid_shared < tl.cdiv(a_n, _BLOCK_SIZE_0) * tl.cdiv(a_m, _BLOCK_SIZE_1) + tl.cdiv(b_n, _BLOCK_SIZE_2) * tl.cdiv(b_m, _BLOCK_SIZE_3):
+        pid_shared -= tl.cdiv(a_n, _BLOCK_SIZE_0) * tl.cdiv(a_m, _BLOCK_SIZE_1)
+        num_blocks_1 = tl.cdiv(b_n, _BLOCK_SIZE_2)
+        pid_2 = pid_shared % num_blocks_1
+        pid_3 = pid_shared // num_blocks_1
+        offset_2 = pid_2 * _BLOCK_SIZE_2
+        indices_2 = (offset_2 + tl.arange(0, _BLOCK_SIZE_2)).to(tl.int32)
+        mask_2 = indices_2 < b_n
+        offset_3 = pid_3 * _BLOCK_SIZE_3
+        indices_3 = (offset_3 + tl.arange(0, _BLOCK_SIZE_3)).to(tl.int32)
+        mask_3 = indices_3 < b_m
+        load_1 = tl.load(x1 + (indices_2[:, None] * x1_stride_0 + indices_3[None, :] * x1_stride_1), mask_2[:, None] & mask_3[None, :], other=0)
+        v_2 = c1.to(tl.float32)
+        v_3 = load_1 + v_2
+        tl.store(x1 + (indices_2[:, None] * x1_stride_0 + indices_3[None, :] * x1_stride_1), v_3, mask_2[:, None] & mask_3[None, :])
+    else:
+        pid_shared -= tl.cdiv(a_n, _BLOCK_SIZE_0) * tl.cdiv(a_m, _BLOCK_SIZE_1) + tl.cdiv(b_n, _BLOCK_SIZE_2) * tl.cdiv(b_m, _BLOCK_SIZE_3)
+        num_blocks_2 = tl.cdiv(c_n, _BLOCK_SIZE_4)
+        pid_4 = pid_shared % num_blocks_2
+        pid_5 = pid_shared // num_blocks_2
+        offset_4 = pid_4 * _BLOCK_SIZE_4
+        indices_4 = (offset_4 + tl.arange(0, _BLOCK_SIZE_4)).to(tl.int32)
+        mask_4 = indices_4 < c_n
+        offset_5 = pid_5 * _BLOCK_SIZE_5
+        indices_5 = (offset_5 + tl.arange(0, _BLOCK_SIZE_5)).to(tl.int32)
+        mask_5 = indices_5 < c_m
+        load_2 = tl.load(x2 + (indices_4[:, None] * x2_stride_0 + indices_5[None, :] * x2_stride_1), mask_4[:, None] & mask_5[None, :], other=0)
+        v_4 = c2.to(tl.float32)
+        v_5 = load_2 + v_4
+        tl.store(x2 + (indices_4[:, None] * x2_stride_0 + indices_5[None, :] * x2_stride_1), v_5, mask_4[:, None] & mask_5[None, :])
+
+def addToBoth(a, b, c):
+    x0, c0 = a
+    x1, c1 = b
+    x2, c2 = c
+    a_n, a_m = x0.shape
+    b_n, b_m = x1.shape
+    c_n, c_m = x2.shape
+    _BLOCK_SIZE_0 = 8
+    _BLOCK_SIZE_1 = 16
+    _BLOCK_SIZE_2 = 8
+    _BLOCK_SIZE_3 = 16
+    _BLOCK_SIZE_4 = 8
+    _BLOCK_SIZE_5 = 16
+    _addToBoth_kernel[triton.cdiv(a_n, _BLOCK_SIZE_0) * triton.cdiv(a_m, _BLOCK_SIZE_1) + triton.cdiv(b_n, _BLOCK_SIZE_2) * triton.cdiv(b_m, _BLOCK_SIZE_3) + triton.cdiv(c_n, _BLOCK_SIZE_4) * triton.cdiv(c_m, _BLOCK_SIZE_5),](x0, x1, x2, x0.stride(0), x0.stride(1), x1.stride(0), x1.stride(1), x2.stride(0), x2.stride(1), a_n, a_m, c0, b_n, b_m, c1, c_n, c_m, c2, _BLOCK_SIZE_0, _BLOCK_SIZE_1, _BLOCK_SIZE_2, _BLOCK_SIZE_3, _BLOCK_SIZE_4, _BLOCK_SIZE_5, num_warps=4, num_stages=3)
+    return (x0, x1, x2)
+
+def _addToBoth_make_precompiler(a, b, c):
+    x0, c0 = a
+    x1, c1 = b
+    x2, c2 = c
+    a_n, a_m = x0.shape
+    b_n, b_m = x1.shape
+    c_n, c_m = x2.shape
+    _BLOCK_SIZE_0 = 8
+    _BLOCK_SIZE_1 = 16
+    _BLOCK_SIZE_2 = 8
+    _BLOCK_SIZE_3 = 16
+    _BLOCK_SIZE_4 = 8
+    _BLOCK_SIZE_5 = 16
+    from helion.runtime.precompile_shim import make_precompiler
+    return make_precompiler(_addToBoth_kernel)(x0, x1, x2, x0.stride(0), x0.stride(1), x1.stride(0), x1.stride(1), x2.stride(0), x2.stride(1), a_n, a_m, c0, b_n, b_m, c1, c_n, c_m, c2, _BLOCK_SIZE_0, _BLOCK_SIZE_1, _BLOCK_SIZE_2, _BLOCK_SIZE_3, _BLOCK_SIZE_4, _BLOCK_SIZE_5, num_warps=4, num_stages=3)""",
+        )
 
 
 if __name__ == "__main__":
