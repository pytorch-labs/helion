--- conflicted
+++ resolved
@@ -24,10 +24,9 @@
 from .program_id import L2GroupingProgramIDs
 from .program_id import ProgramID
 from .program_id import ProgramIDs
-from .program_id import SharedProgramIDs
+from .program_id import SharedProgramID
 from .program_id import VirtualProgramIDs
 from .variable_origin import BlockSizeOrigin
-from helion import exc
 
 if TYPE_CHECKING:
     from collections.abc import Sequence
@@ -265,11 +264,14 @@
             f"{offsets_var} = tl.program_id(0) * ({block_size_var}) + tl.arange(0, {block_size_var}).to({dtype})"
         )
         state.codegen.statements_stack[-1].extend(statements)
-        state.device_function.set_grid_expr(
-            expr_from_string(
-                f"(triton.cdiv({HostFunction.current().sympy_expr(total_numel)}, {block_size_var}), 1, 1)"
-            )
-        )
+
+        class TmpPid(ProgramIDs):
+            def codegen_grid(self) -> ast.AST:
+                return expr_from_string(
+                    f"(triton.cdiv({HostFunction.current().sympy_expr(total_numel)}, {block_size_var}), 1, 1)"
+                )
+
+        state.device_function.set_pid(TmpPid())
 
     def codegen_device_loop(self, state: CodegenState) -> DeviceLoopState:
         block_size_var, offsets_var, total_numel, statements = self._codegen_common(
@@ -365,30 +367,20 @@
         device_function = state.device_function
         dtype = env.triton_index_type()
         block_sizes = self.block_size
-<<<<<<< HEAD
-        assert len(block_sizes) == len(block_indices)
-        pids = self.select_pid_strategy(state)
-        if isinstance(pids, SharedProgramIDs) and len(block_sizes) > 1:
-            # TODO(oulgen): Support this
-            raise exc.MultipleDeviceLoopBlocks
-=======
         assert len(block_sizes) == len(block_ids)
+        if isinstance(state.device_function.pid, SharedProgramID):
+            # Disable for shared pid
+            self.fn.config.config["use_yz_grid"] = False
         pids = self.select_pid_strategy()
->>>>>>> e6b207f8
+        if isinstance(state.device_function.pid, SharedProgramID):
+            pids.shared_pid_var = state.device_function.pid.shared_pid_var
         for i, (block_idx, block_size) in enumerate(
             reversed(self._reorder([*zip(block_ids, block_sizes, strict=True)]))
         ):
             numel = env.block_sizes[block_idx].numel
             offset_var = self.offset_var(block_idx)
             index_var = self.index_var(block_idx)
-<<<<<<< HEAD
-            if isinstance(pids, SharedProgramIDs):
-                pid_var = pids.shared_pid_var
-            else:
-                pid_var = device_fn.new_var(f"pid_{i}", dce=True)
-=======
             pid_var = device_function.new_var(f"pid_{i}", dce=True)
->>>>>>> e6b207f8
             if block_size != 1:
                 block_size_var = self.block_size_var(block_idx)
                 assert block_size_var is not None
@@ -415,39 +407,18 @@
             )
             if mask_statement is not None:
                 state.add_statement(mask_statement)
-            pids.append(ProgramID(pid_var, block_size_var, numel))
+            pid = ProgramID(pid_var, block_size_var, numel)
+            pids.append(pid)
         pids.codegen(state)
-
-<<<<<<< HEAD
-    def _setup_mask(
-        self,
-        state: CodegenState,
-        block_idx: int,
-        block_size: SymIntLike,
-        index_var: str,
-    ) -> ast.stmt | None:
-        env = CompileEnvironment.current()
-        numel = env.block_sizes[block_idx].numel
-        if block_size == 1 or env.known_multiple(numel, block_size):
-            self.mask_vars[block_idx] = None
-            return None
-        self.mask_vars[block_idx] = mask_var = self.fn.new_var(
-            f"mask_{block_idx}", dce=True
-        )
-        return statement_from_string(
-            f"{mask_var} = ({index_var} < ({state.device_function.sympy_expr(numel)}))"
-        )
-
-    def select_pid_strategy(self, state: CodegenState) -> ProgramIDs:
-        if (shared_pid := state.device_function.shared_pid) is not None:
-            return shared_pid
-        if self.l2_grouping > 1:
-            return L2GroupingProgramIDs(group_size=self.l2_grouping)
-        if 1 < len(self.block_indices) <= 3 and self.fn.config.use_yz_grid:
-=======
+        if isinstance(state.device_function.pid, SharedProgramID):
+            shared_pid = state.device_function.pid
+            shared_pid.pids.append(pids)
+            shared_pid.codegen(state)
+        else:
+            state.device_function.set_pid(pids)
+
     def select_pid_strategy(self) -> ProgramIDs:
         if 1 < len(self.block_ids) <= 3 and self.fn.config.use_yz_grid:
->>>>>>> e6b207f8
             return GridProgramIDs()
         return VirtualProgramIDs()
 
